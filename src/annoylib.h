--- conflicted
+++ resolved
@@ -870,8 +870,7 @@
     _n_nodes = _n_items;
   }
 
-<<<<<<< HEAD
-  bool save(const char* filename) {
+  bool save(const char* filename, bool prefault=false) {
     if (_on_disk) {
       return true;
     } else {
@@ -883,20 +882,8 @@
       fclose(f);
 
       unload();
-      return load(filename);
-    }
-=======
-  bool save(const char* filename, bool prefault=false) {
-    FILE *f = fopen(filename, "wb");
-    if (f == NULL)
-      return false;
-
-    fwrite(_nodes, _s, _n_nodes, f);
-    fclose(f);
-
-    unload();
-    return load(filename, prefault=false);
->>>>>>> 211ebe42
+      return load(filename, prefault=false);
+    }
   }
 
   void reinitialize() {
