--- conflicted
+++ resolved
@@ -1218,9 +1218,6 @@
     return get_node_ptr<S, Node>(_nodes, _s, i);
   }
 
-<<<<<<< HEAD
-  S _make_tree(const vector<S >& indices, bool is_root, Random& _random, ThreadedBuildPolicy& threaded_build_policy) {
-=======
   double _split_imbalance(const vector<S>& left_indices, const vector<S>& right_indices) {
     double ls = (float)left_indices.size();
     double rs = (float)right_indices.size();
@@ -1228,8 +1225,7 @@
     return std::max(f, 1-f);
   }
 
-  S _make_tree(const vector<S>& indices, bool is_root) {
->>>>>>> 6ece8261
+  S _make_tree(const vector<S>& indices, bool is_root, Random& _random, ThreadedBuildPolicy& threaded_build_policy) {
     // The basic rule is that if we have <= _K items, then it's a leaf node, otherwise it's a split node.
     // There's some regrettable complications caused by the problem that root nodes have to be "special":
     // 1. We identify root nodes by the arguable logic that _n_items == n->n_descendants, regardless of how many descendants they actually have
@@ -1259,9 +1255,6 @@
       return item;
     }
 
-    vector<S> children_indices[2];
-    Node* m = (Node*)alloca(_s);
-
     threaded_build_policy.lock_shared_nodes();
     vector<Node*> children;
     for (size_t i = 0; i < indices.size(); i++) {
@@ -1271,12 +1264,8 @@
         children.push_back(n);
     }
 
-<<<<<<< HEAD
-    D::create_split(children, _f, _s, _random, m);
-=======
     vector<S> children_indices[2];
     Node* m = (Node*)alloca(_s);
->>>>>>> 6ece8261
 
     for (int attempt = 0; attempt < 3; attempt++) {
       children_indices[0].clear();
@@ -1327,13 +1316,8 @@
       m->children[side^flip] = _make_tree(children_indices[side^flip], false, _random, threaded_build_policy);
     }
 
-<<<<<<< HEAD
     threaded_build_policy.lock_n_nodes();
     _allocate_size(_n_nodes + 1, threaded_build_policy);
-=======
-
-    _allocate_size(_n_nodes + 1);
->>>>>>> 6ece8261
     S item = _n_nodes++;
     threaded_build_policy.unlock_n_nodes();
 
