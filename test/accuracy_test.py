--- conflicted
+++ resolved
@@ -26,8 +26,8 @@
     from urllib.request import urlretrieve  # Python 3
 
 
-def _get_index(dataset):
-    url = "http://vectors.erikbern.com/%s.hdf5" % dataset
+def _get_index(dataset, custom_distance=None, custom_dim=None):
+    url = 'http://ann-benchmarks.com/%s.hdf5' % dataset
     vectors_fn = os.path.join("test", dataset + ".hdf5")
     index_fn = os.path.join("test", dataset + ".annoy")
 
@@ -37,94 +37,56 @@
 
     dataset_f = h5py.File(vectors_fn, "r")
     distance = dataset_f.attrs["distance"]
+    if custom_distance is not None:
+         distance = custom_distance
     f = dataset_f["train"].shape[1]
+    if custom_dim:
+         f = custom_dim
+    if custom_distance:
+        dataset = dataset.rsplit('-', 2)[0] + "-%d-%s" % (f, custom_distance)
+        index_fn = os.path.join('test', dataset + '.annoy')
+
+
     annoy = AnnoyIndex(f, distance)
 
     if not os.path.exists(index_fn):
         print("adding items", distance, f)
         for i, v in enumerate(dataset_f["train"]):
+            if len(v) > f:
+                v = v[:f]
             annoy.add_item(i, v)
 
-<<<<<<< HEAD
-class AccuracyTest(unittest.TestCase):
-    def _get_index(self, dataset, custom_distance=None, custom_dim=None):
-        url = 'http://ann-benchmarks.com/%s.hdf5' % dataset
-        vectors_fn = os.path.join('test', dataset + '.hdf5')
-=======
         print("building index")
         annoy.build(10)
         annoy.save(index_fn)
     else:
         annoy.load(index_fn)
     return annoy, dataset_f
->>>>>>> 75429e5d
 
 
-<<<<<<< HEAD
-        dataset_f = h5py.File(vectors_fn, 'r')
-
-        distance = dataset_f.attrs['distance']
-        if custom_distance:
-            distance = custom_distance
-
-        f = dataset_f['train'].shape[1]
-        if custom_dim:
-            f = custom_dim
-
-        if custom_distance:
-            dataset = dataset.rsplit('-', 2)[0] + "-%d-%s" % (f, custom_distance)
-        index_fn = os.path.join('test', dataset + '.annoy')
-        
-        annoy = AnnoyIndex(f, distance)
-
-        if not os.path.exists(index_fn):
-            print('adding items', distance, f)
-            for i, v in enumerate(dataset_f['train']):
-                if len(v) > f:
-                    v = v[:f]
-                annoy.add_item(i, v)
-
-            print('building index')
-            annoy.build(10)
-            annoy.save(index_fn)
-        else:
-            annoy.load(index_fn)
-        return annoy, dataset_f, dataset
-
-    def _test_index(self, dataset, exp_accuracy, custom_metric=None, custom_dim=None):
-        annoy, dataset_f, dataset = self._get_index(dataset, custom_metric, custom_dim)
-=======
-def _test_index(dataset, exp_accuracy):
-    annoy, dataset_f = _get_index(dataset)
+def _test_index(dataset, exp_accuracy, custom_metric=None, custom_dim=None):
+    annoy, dataset_f, dataset = self._get_index(dataset, custom_metric, custom_dim)
 
     n, k = 0, 0
 
     for i, v in enumerate(dataset_f["test"]):
-        js_fast = annoy.get_nns_by_vector(v, 10, 1000)
+        if custom_dim:
+            v = v[:custom_dim]
+        js_fast = annoy.get_nns_by_vector(v, 10, 10000)
         js_real = dataset_f["neighbors"][i][:10]
         assert len(js_fast) == 10
         assert len(js_real) == 10
 
         n += 10
         k += len(set(js_fast).intersection(js_real))
->>>>>>> 75429e5d
 
     accuracy = 100.0 * k / n
     print(
         "%50s accuracy: %5.2f%% (expected %5.2f%%)" % (dataset, accuracy, exp_accuracy)
     )
 
-<<<<<<< HEAD
-        for i, v in enumerate(dataset_f['test']):
-            if custom_dim:
-                v = v[:custom_dim]
-            js_fast = annoy.get_nns_by_vector(v, 10, 10000)
-            js_real = dataset_f['neighbors'][i][:10]
-            assert len(js_fast) == 10
-            assert len(js_real) == 10
-=======
+
     assert accuracy > exp_accuracy - 1.0  # should be within 1%
->>>>>>> 75429e5d
 
 
 def test_glove_25():
@@ -135,16 +97,8 @@
     _test_index("nytimes-16-angular", 80.00)
 
 
-<<<<<<< HEAD
-    def test_fashion_mnist(self):
-        self._test_index('fashion-mnist-784-euclidean', 90.00)
+def test_lastfm_dot(self):
+    _test_index('lastfm-64-dot', 60.00, 'dot', 64)
 
-    def test_lastfm_dot(self):
-        self._test_index('lastfm-64-dot', 60.00, 'dot', 64)
-
-    def test_lastfm_angular(self):
-        self._test_index('lastfm-64-dot', 60.00, 'angular', 65)
-=======
-def test_fashion_mnist():
-    _test_index("fashion-mnist-784-euclidean", 90.00)
->>>>>>> 75429e5d
+def test_lastfm_angular(self):
+    _test_index('lastfm-64-dot', 60.00, 'angular', 65)