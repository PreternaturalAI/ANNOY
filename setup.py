#!/usr/bin/env python
# -*- coding: utf-8 -*-
#
# Copyright (c) 2013 Spotify AB
#
# Licensed under the Apache License, Version 2.0 (the "License"); you may not
# use this file except in compliance with the License. You may obtain a copy of
# the License at
#
# http://www.apache.org/licenses/LICENSE-2.0
#
# Unless required by applicable law or agreed to in writing, software
# distributed under the License is distributed on an "AS IS" BASIS, WITHOUT
# WARRANTIES OR CONDITIONS OF ANY KIND, either express or implied. See the
# License for the specific language governing permissions and limitations under
# the License.

from setuptools import setup, Extension
import os
import sys

readme_note = """\
.. note::

   For the latest source, discussion, etc, please visit the
   `GitHub repository <https://github.com/spotify/annoy>`_\n\n

.. image:: https://img.shields.io/github/stars/spotify/annoy.svg
    :target: https://github.com/spotify/annoy

"""

with open('README.rst') as fobj:
    long_description = readme_note + fobj.read()


setup(name='annoy',
<<<<<<< HEAD
      version='1.2.2',
=======
      version='1.3.1',
>>>>>>> ce2bab81
      description='Approximate Nearest Neighbors in C++/Python optimized for memory usage and loading/saving to disk.',
      packages=['annoy'],
      ext_modules=[
        Extension(
            'annoy.annoylib', ['src/annoymodule.cc'],
            depends=['src/annoylib.h']
        )
      ],
      long_description=long_description,
      author='Erik Bernhardsson',
      author_email='mail@erikbern.com',
      url='https://github.com/spotify/annoy',
      license='Apache License 2.0',
      classifiers=[
          'Development Status :: 5 - Production/Stable',
          'Programming Language :: Python',
          'Programming Language :: Python :: 2.6',
          'Programming Language :: Python :: 2.7',
          'Programming Language :: Python :: 3.3',
          'Programming Language :: Python :: 3.4',
      ],
      keywords='nns, approximate nearest neighbor search',
      setup_requires=['nose>=1.0']
    )<|MERGE_RESOLUTION|>--- conflicted
+++ resolved
@@ -35,11 +35,7 @@
 
 
 setup(name='annoy',
-<<<<<<< HEAD
-      version='1.2.2',
-=======
       version='1.3.1',
->>>>>>> ce2bab81
       description='Approximate Nearest Neighbors in C++/Python optimized for memory usage and loading/saving to disk.',
       packages=['annoy'],
       ext_modules=[
