--- conflicted
+++ resolved
@@ -47,7 +47,7 @@
     cputune = ['-mcpu=native',]
 
 if os.name != 'nt':
-    compile_args = ['-O3', '-ffast-math']
+    compile_args = ['-O3', '-ffast-math', '-fno-associative-math']
 else:
     compile_args = []
     cputune = []
@@ -60,11 +60,7 @@
         Extension(
             'annoy.annoylib', ['src/annoymodule.cc'],
             depends=['src/annoylib.h', 'src/kissrandom.h', 'src/mman.h'],
-<<<<<<< HEAD
             extra_compile_args=compile_args + cputune + travis_extra_compile_args
-=======
-            extra_compile_args=['-O3', '-ffast-math', '-fno-associative-math'] + cputune + travis_extra_compile_args,
->>>>>>> 663a6d2d
         )
       ],
       long_description=long_description,
