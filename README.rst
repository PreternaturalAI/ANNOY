--- conflicted
+++ resolved
@@ -45,12 +45,8 @@
 * Small memory usage
 * Lets you share memory between multiple processes
 * Index creation is separate from lookup (in particular you can not add more items once the tree has been created)
-<<<<<<< HEAD
-* Native Python support, tested with 2.6, 2.7, 3.3, 3.4, 3.5
-* Build index on disk to enable indexing big datasets that won't fit into memory
-=======
 * Native Python support, tested with 2.7, 3.6, and 3.7.
->>>>>>> 211ebe42
+* Build index on disk to enable indexing big datasets that won't fit into memory (contributed by `Rene Hollander <https://github.com/ReneHollander>`__)
 
 Python code example
 -------------------
@@ -125,6 +121,8 @@
 
 Dot Product distance (contributed by `Peter Sobot <https://github.com/psobot>`__) reduces the provided vectors from dot (or "inner-product") space to a more query-friendly cosine space using `a method by Bachrach et al., at Microsoft Research, published in 2014 <https://www.microsoft.com/en-us/research/wp-content/uploads/2016/02/XboxInnerProduct.pdf>`__.
 
+
+
 More info
 ---------
 
